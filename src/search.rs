//! Types and functions to perform filtering on the fully joined metadata catalogue

use crate::{
    config::Config,
    geo::get_geometries,
    metadata::ExpandedMetadata,
    parquet::{get_metrics, MetricRequest},
    COL,
};
use chrono::NaiveDate;
use log::debug;
use nonempty::{nonempty, NonEmpty};
use polars::lazy::dsl::{col, lit, Expr};
use polars::prelude::{DataFrame, DataFrameJoinOps, IntoLazy, LazyFrame};
use serde::{Deserialize, Serialize};
use std::collections::HashSet;
use tokio::try_join;

/// Combine multiple queries with OR. If there are no queries in the input list, returns None.
fn _combine_exprs_with_or(exprs: Vec<Expr>) -> Option<Expr> {
    let mut query: Option<Expr> = None;
    for expr in exprs {
        query = if let Some(partial_query) = query {
            Some(partial_query.or(expr))
        } else {
            Some(expr)
        };
    }
    query
}

/// Same as `combine_exprs_with_or`, but takes a NonEmpty list instead of a Vec, and doesn't
/// return an Option.
fn combine_exprs_with_or1(exprs: NonEmpty<Expr>) -> Expr {
    let mut query: Expr = exprs.head;
    for expr in exprs.tail.into_iter() {
        query = query.or(expr);
    }
    query
}

/// Combine multiple queries with AND. If there are no queries in the input list, returns None.
fn combine_exprs_with_and(exprs: Vec<Expr>) -> Option<Expr> {
    let mut query: Option<Expr> = None;
    for expr in exprs {
        query = if let Some(partial_query) = query {
            Some(partial_query.and(expr))
        } else {
            Some(expr)
        };
    }
    query
}

/// Same as `combine_exprs_with_and`, but takes a NonEmpty list instead of a Vec, and doesn't
/// return an Option.
fn _combine_exprs_with_and1(exprs: NonEmpty<Expr>) -> Expr {
    let mut query: Expr = exprs.head;
    for expr in exprs.tail.into_iter() {
        query = query.and(expr);
    }
    query
}

/// Search in a column case-insensitively for a string literal (i.e. not a regex!). The search
/// parameter can appear anywhere in the column value.
fn case_insensitive_contains(column: &str, value: &str) -> Expr {
    let regex = format!("(?i){}", regex::escape(value));
    col(column).str().contains(lit(regex), false)
}

/// Search in a column case-insensitively for a string literal (i.e. not a regex!). The search
/// parameter must be a prefix of the column value.
fn case_insensitive_startswith(column: &str, value: &str) -> Expr {
    let regex = format!("(?i)^{}", regex::escape(value));
    col(column).str().contains(lit(regex), false)
}

/// Where we want to search for a text string in. Pass multiple search contexts to search in all of
/// them.
#[derive(Clone, Debug, Deserialize, Serialize)]
pub enum SearchContext {
    Hxl,
    HumanReadableName,
    Description,
}

impl SearchContext {
    pub fn all() -> NonEmpty<Self> {
        nonempty![Self::Hxl, Self::HumanReadableName, Self::Description]
    }
}

/// Implementing conversion from `SearchText` to a polars expression enables a
/// `SearchText` to be passed to polars dataframe for filtering results.
impl From<SearchText> for Expr {
    fn from(val: SearchText) -> Self {
        let queries: NonEmpty<Expr> = val.context.map(|field| match field {
            SearchContext::Hxl => case_insensitive_contains(COL::METRIC_HXL_TAG, &val.text),
            SearchContext::HumanReadableName => {
                case_insensitive_contains(COL::METRIC_HUMAN_READABLE_NAME, &val.text)
            }
            SearchContext::Description => {
                case_insensitive_contains(COL::METRIC_DESCRIPTION, &val.text)
            }
        });
        combine_exprs_with_or1(queries)
    }
}

impl From<YearRange> for Expr {
    fn from(value: YearRange) -> Self {
        match value {
            YearRange::Before(year) => col(COL::SOURCE_DATA_RELEASE_REFERENCE_PERIOD_START)
                .lt_eq(lit(NaiveDate::from_ymd_opt(year.into(), 12, 31).unwrap())),
            YearRange::After(year) => col(COL::SOURCE_DATA_RELEASE_REFERENCE_PERIOD_END)
                .gt_eq(lit(NaiveDate::from_ymd_opt(year.into(), 1, 1).unwrap())),
            YearRange::Between(start, end) => {
                let start_col = col(COL::SOURCE_DATA_RELEASE_REFERENCE_PERIOD_START);
                let end_col = col(COL::SOURCE_DATA_RELEASE_REFERENCE_PERIOD_END);
                let start_date = lit(NaiveDate::from_ymd_opt(start.into(), 1, 1).unwrap());
                let end_date = lit(NaiveDate::from_ymd_opt(end.into(), 12, 31).unwrap());
                // (start_col <= start_date AND end_col >= start_date)
                // OR (start_col <= end_date AND end_col >= end_date)
                // OR (start_col >= start_date AND end_col <= end_date)
                let case1 = start_col
                    .clone()
                    .lt_eq(start_date.clone())
                    .and(end_col.clone().gt_eq(start_date.clone()));
                let case2 = start_col
                    .clone()
                    .lt_eq(end_date.clone())
                    .and(end_col.clone().gt_eq(end_date.clone()));
                let case3 = start_col.gt_eq(start_date).and(end_col.lt_eq(end_date));
                case1.or(case2).or(case3)
            }
        }
    }
}

impl From<DataPublisher> for Expr {
    fn from(value: DataPublisher) -> Self {
<<<<<<< HEAD
        case_insensitive_contains(COL::PUBLISHER_NAME, &value.0)
=======
        combine_exprs_with_or(
            value
                .0
                .iter()
                .map(|val| case_insensitive_contains(COL::DATA_PUBLISHER_NAME, val))
                .collect(),
        )
>>>>>>> 38c17936
    }
}

impl From<SourceDataRelease> for Expr {
    fn from(value: SourceDataRelease) -> Self {
<<<<<<< HEAD
        case_insensitive_contains(COL::SOURCE_NAME, &value.0)
=======
        combine_exprs_with_or(
            value
                .0
                .iter()
                .map(|val| case_insensitive_contains(COL::SOURCE_DATA_RELEASE_NAME, val))
                .collect(),
        )
>>>>>>> 38c17936
    }
}

impl From<GeometryLevel> for Expr {
    fn from(value: GeometryLevel) -> Self {
        case_insensitive_contains(COL::GEOMETRY_LEVEL, &value.0)
    }
}

impl From<Country> for Expr {
    fn from(value: Country) -> Self {
        case_insensitive_contains(COL::COUNTRY_NAME_SHORT_EN, &value.0)
    }
}

impl From<SourceMetricId> for Expr {
    fn from(value: SourceMetricId) -> Self {
        case_insensitive_contains(COL::METRIC_SOURCE_METRIC_ID, &value.0)
    }
}

impl From<MetricId> for Expr {
    fn from(value: MetricId) -> Self {
        case_insensitive_startswith(COL::METRIC_ID, &value.0)
    }
}

#[derive(Clone, Debug, Deserialize, Serialize)]
pub struct SearchText {
    pub text: String,
    pub context: NonEmpty<SearchContext>,
}

impl Default for SearchText {
    fn default() -> Self {
        Self {
            text: "".to_string(),
            context: SearchContext::all(),
        }
    }
}

/// Search over years
#[derive(PartialEq, Eq, Clone, Debug, Deserialize, Serialize)]
pub enum YearRange {
    Before(u16),
    After(u16),
    Between(u16, u16),
}

/// Search over metric IDs
#[derive(Clone, Debug, Deserialize, Serialize)]
pub struct MetricId(pub String);

/// Search over geometry levels
#[derive(Clone, Debug, Deserialize, Serialize)]
pub struct GeometryLevel(pub String);

/// Search over source data release names
#[derive(Clone, Debug, Deserialize, Serialize)]
pub struct SourceDataRelease(pub String);

/// Search over data publisher names
#[derive(Clone, Debug, Deserialize, Serialize)]
pub struct DataPublisher(pub String);

/// Search over country (short English names)
#[derive(Clone, Debug, Deserialize, Serialize)]
pub struct Country(pub String);

/// Search over source metric IDs in the original census table
#[derive(Clone, Debug, Deserialize, Serialize)]
pub struct SourceMetricId(pub String);

/// This struct represents all the possible parameters one can search the metadata catalogue with.
/// All parameters are optional in that they can either be empty vectors or None.
///
/// Each of the fields are combined with an AND operation, so searching for both text and a year
/// range will only return metrics that satisfy both parameters.
///
/// However, if a parameter has multiple values (e.g. multiple text strings), these are combined
/// with an OR operation. So searching for multiple text strings will return metrics that satisfy
/// any of the text strings.
#[derive(Clone, Debug, Deserialize, Serialize)]
pub struct SearchParams {
    pub text: Vec<SearchText>,
    pub year_range: Vec<YearRange>,
    pub metric_id: Vec<MetricId>,
    pub geometry_level: Option<GeometryLevel>,
    pub source_data_release: Option<SourceDataRelease>,
    pub data_publisher: Option<DataPublisher>,
    pub country: Option<Country>,
    pub source_metric_id: Option<SourceMetricId>,
}

impl SearchParams {
    pub fn search(self, expanded_metadata: &ExpandedMetadata) -> SearchResults {
        debug!("Searching with request: {:?}", self);
        let expr: Option<Expr> = self.into();
        let full_results: LazyFrame = expanded_metadata.as_df();
        let result: LazyFrame = match expr {
            Some(expr) => full_results.filter(expr),
            None => full_results,
        };
        SearchResults(result.collect().unwrap())
    }
}

impl From<SearchParams> for Option<Expr> {
    fn from(value: SearchParams) -> Self {
        let mut subexprs: Vec<Option<Expr>> = value
            .text
            .into_iter()
            .map(|text| Some(text.into()))
            .collect();
        subexprs.extend(value.year_range.into_iter().map(|v| Some(v.into())));
        subexprs.extend(value.metric_id.into_iter().map(|v| Some(v.into())));
        let other_subexprs: Vec<Option<Expr>> = vec![
            value.geometry_level.map(|v| v.into()),
            value.source_data_release.map(|v| v.into()),
            value.data_publisher.map(|v| v.into()),
            value.country.map(|v| v.into()),
            value.source_metric_id.map(|v| v.into()),
        ];
        subexprs.extend(other_subexprs);
        // Remove the Nones and unwrap the Somes
        let valid_subexprs: Vec<Expr> = subexprs.into_iter().flatten().collect();
        combine_exprs_with_and(valid_subexprs)
    }
}

#[derive(Clone, Debug)]
pub struct SearchResults(pub DataFrame);

impl SearchResults {
    /// Convert all the metrics in the dataframe to MetricRequests
    pub fn to_metric_requests(self, config: &Config) -> Vec<MetricRequest> {
        // Using unwrap throughout this function because if any of them fail, it means our upstream
        // data is invalid!
        // TODO: Maybe map the error type instead to provide some useful error messages
        let df = self
            .0
            .lazy()
            .select([
                col(COL::METRIC_PARQUET_PATH),
                col(COL::METRIC_PARQUET_COLUMN_NAME),
                col(COL::GEOMETRY_FILENAME_STEM),
            ])
            .collect()
            .unwrap();
        df.column(COL::METRIC_PARQUET_COLUMN_NAME)
            .unwrap()
            .str()
            .unwrap()
            .into_no_null_iter()
            .zip(
                df.column(COL::METRIC_PARQUET_PATH)
                    .unwrap()
                    .str()
                    .unwrap()
                    .into_no_null_iter(),
            )
            .zip(
                df.column(COL::GEOMETRY_FILENAME_STEM)
                    .unwrap()
                    .str()
                    .unwrap()
                    .into_no_null_iter(),
            )
            .map(|((column, metric_file), geom_file)| MetricRequest {
                column: column.to_owned(),
                metric_file: format!("{}/{metric_file}", config.base_path),
                geom_file: format!("{}/{geom_file}.fgb", config.base_path),
            })
            .collect()
    }

    // Given a Data Request Spec
    // Return a DataFrame of the selected dataset
    pub async fn download(self, config: &Config) -> anyhow::Result<DataFrame> {
        let metric_requests = self.to_metric_requests(config);
        debug!("metric_requests = {:#?}", metric_requests);
        let all_geom_files: HashSet<String> = metric_requests
            .iter()
            .map(|m| m.geom_file.clone())
            .collect();
        // Required because polars is blocking
        let metrics = tokio::task::spawn_blocking(move || get_metrics(&metric_requests, None));

        // TODO Handle multiple geometries
        if all_geom_files.len() != 1 {
            panic!("Multiple geometries not yet supported");
        }
        // TODO Pass in the bbox as the second argument here
        let geoms = get_geometries(all_geom_files.iter().next().unwrap(), None);

        // try_join requires us to have the errors from all futures be the same.
        // We use anyhow to get it back properly
        let (metrics, geoms) = try_join!(
            async move { metrics.await.map_err(anyhow::Error::from) },
            geoms
        )?;
        debug!("geoms: {geoms:#?}");
        debug!("metrics: {metrics:#?}");

        let result = geoms.inner_join(&metrics?, [COL::GEO_ID], [COL::GEO_ID])?;
        Ok(result)
    }
}

#[cfg(test)]
mod tests {
    use super::*;

    // #[test]
    // fn test_search_request() {
    //     let mut sr = SearchRequest{search_string: None}.with_country("a").with_country("b");
    // }
}<|MERGE_RESOLUTION|>--- conflicted
+++ resolved
@@ -140,33 +140,13 @@
 
 impl From<DataPublisher> for Expr {
     fn from(value: DataPublisher) -> Self {
-<<<<<<< HEAD
-        case_insensitive_contains(COL::PUBLISHER_NAME, &value.0)
-=======
-        combine_exprs_with_or(
-            value
-                .0
-                .iter()
-                .map(|val| case_insensitive_contains(COL::DATA_PUBLISHER_NAME, val))
-                .collect(),
-        )
->>>>>>> 38c17936
+        case_insensitive_contains(COL::DATA_PUBLISHER_NAME, &value.0)
     }
 }
 
 impl From<SourceDataRelease> for Expr {
     fn from(value: SourceDataRelease) -> Self {
-<<<<<<< HEAD
-        case_insensitive_contains(COL::SOURCE_NAME, &value.0)
-=======
-        combine_exprs_with_or(
-            value
-                .0
-                .iter()
-                .map(|val| case_insensitive_contains(COL::SOURCE_DATA_RELEASE_NAME, val))
-                .collect(),
-        )
->>>>>>> 38c17936
+        case_insensitive_contains(COL::SOURCE_DATA_RELEASE_NAME, &value.0)
     }
 }
 
@@ -313,7 +293,7 @@
             .select([
                 col(COL::METRIC_PARQUET_PATH),
                 col(COL::METRIC_PARQUET_COLUMN_NAME),
-                col(COL::GEOMETRY_FILENAME_STEM),
+                col(COL::GEOMETRY_FILEPATH_STEM),
             ])
             .collect()
             .unwrap();
@@ -330,7 +310,7 @@
                     .into_no_null_iter(),
             )
             .zip(
-                df.column(COL::GEOMETRY_FILENAME_STEM)
+                df.column(COL::GEOMETRY_FILEPATH_STEM)
                     .unwrap()
                     .str()
                     .unwrap()
