--- conflicted
+++ resolved
@@ -8,11 +8,7 @@
     config::Config, data_request_spec::{BBox, DataRequestSpec, GeometrySpec, MetricSpec, RegionSpec}, formatters::{CSVFormatter, GeoJSONFormatter, GeoJSONSeqFormatter, OutputFormatter, OutputGenerator}, metadata::MetricId, Popgetter
 };
 use serde::{Deserialize, Serialize};
-<<<<<<< HEAD
-use std::fs::File;
-=======
 use std::{fs::{self, File}, str::FromStr};
->>>>>>> ce2652a2
 use strum_macros::EnumString;
 
 /// Defines the output formats we are able to produce data in.
@@ -96,22 +92,6 @@
     }
 }
 
-<<<<<<< HEAD
-impl RunCommand for DataCommand {
-    async fn run(&self, config: Config) -> Result<()> {
-        info!("Running `data` subcommand");
-
-        let popgetter = Popgetter::new_with_config(config).await?;
-        let data_request = DataRequestSpec::from(self);
-        let mut results = popgetter.get_data_request(&data_request).await?;
-
-        let formatter = match &self.output_format {
-            OutputFormat::GeoJSON => OutputFormatter::GeoJSON(GeoJSONFormatter),
-            OutputFormat::Csv => OutputFormatter::Csv(CSVFormatter::default()),
-            OutputFormat::GeoJSONSeq => OutputFormatter::GeoJSONSeq(GeoJSONSeqFormatter),
-            _ => todo!("output format not implemented"),
-        };
-=======
 impl From<&OutputFormat> for OutputFormatter{
     fn from(value: &OutputFormat) -> Self {
         match value{
@@ -136,20 +116,17 @@
 }
 
 impl RunCommand for DataCommand {
-    async fn run(&self) -> Result<()> {
-        let popgetter = Popgetter::new()?;
+    async fn run(&self, config: Config) -> Result<()> {
+        info!("Running `data` subcommand");
+
+        let popgetter = Popgetter::new_with_config(config).await?;
         let data_request = DataRequestSpec::from(self);
         let mut results = popgetter.get_data_request(&data_request).await?;
->>>>>>> ce2652a2
 
         debug!("{results:#?}");
         let mut f = File::create(&self.output_file)?;
-<<<<<<< HEAD
-        formatter.save(&mut f, &mut results)?;
-=======
         let formatter: OutputFormatter = (&self.output_format).into();
         formatter.save(&mut f,&mut results)?;
->>>>>>> ce2652a2
 
         Ok(())
     }
@@ -234,8 +211,8 @@
 }
 
 impl RunCommand for RecipeCommand{
-    async fn run(&self) -> Result<()> {
-        let popgetter = Popgetter::new()?;
+    async fn run(&self, config: Config) -> Result<()> {
+        let popgetter = Popgetter::new_with_config(config).await?;
         let config = fs::read_to_string(&self.recipe_file)?;
         let data_request: DataRequestSpec = serde_json::from_str(&config)?;
         let mut results = popgetter.get_data_request(&data_request).await?;
