--- conflicted
+++ resolved
@@ -27,7 +27,6 @@
 geo = "0.28.0"
 wkt = "0.10.3"
 wkb = "0.7.1"
-<<<<<<< HEAD
 log = "0.4.21"
 pretty_env_logger = "0.5.0"
 futures = "0.3.30"
@@ -36,9 +35,7 @@
 regex = "1.10.4"
 itertools = "0.13.0"
 comfy-table = "7.1.1"
-=======
 thiserror = "1"
->>>>>>> 98aca713
 
 
 [features]
