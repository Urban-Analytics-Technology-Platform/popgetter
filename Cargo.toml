--- conflicted
+++ resolved
@@ -20,22 +20,19 @@
 strum = "0.26"
 strum_macros = "0.26"
 enum_dispatch = "0.3"
-flatgeobuf = "4.1.0"
+flatgeobuf = "~4.1.0"
 geozero = {version = "0.12.0", features= ["with-csv","with-geojson"]} 
 httpmock = "0.7.0-rc.1"
 geojson={version="0.24.1", optional=true }
 geo = "0.28.0"
 wkt = "0.10.3"
 wkb = "0.7.1"
-<<<<<<< HEAD
 log = "0.4.21"
 pretty_env_logger = "0.5.0"
 futures = "0.3.30"
 toml = "0.8.13"
 xdg = "2.5.2"
-=======
 regex = "1.10.4"
->>>>>>> 67dde63e
 
 
 [features]
